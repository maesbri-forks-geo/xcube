--- conflicted
+++ resolved
@@ -157,16 +157,10 @@
 Otherwise name the primary dataset argument `dataset`.
 
 Reflect the fact, that a certain API method or function operates only 
-<<<<<<< HEAD
-on xcube datasets (data cubes) by using `cube` in its name rather than `dataset`. For example `compute_dataset` 
-can operate on any xarray datasets, while `get_cube_values_for_points` expects an
-xcube dataset as input or `read_cube` ensures it will return valid xcube datasets only. 
-=======
 on datasets that conform with the xcube dataset specifications by
 using `cube` in its name rather than `dataset`. For example `compute_dataset` 
 can operate on any xarray datasets, while `get_cube_values_for_points` expects a 
-xcube dataset as input or `read_cube` ensures it will return valid data cubes only. 
->>>>>>> b9d60228
+xcube dataset as input or `read_cube` ensures it will return valid xcube datasets only. 
 
 In the implementation, if `not cube_asserted`, 
 we must assert and verify the `cube` is a cube. 

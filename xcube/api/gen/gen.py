# The MIT License (MIT)
# Copyright (c) 2019 by the xcube development team and contributors
#
# Permission is hereby granted, free of charge, to any person obtaining a copy of
# this software and associated documentation files (the "Software"), to deal in
# the Software without restriction, including without limitation the rights to
# use, copy, modify, merge, publish, distribute, sublicense, and/or sell copies
# of the Software, and to permit persons to whom the Software is furnished to do
# so, subject to the following conditions:
#
# The above copyright notice and this permission notice shall be included in all
# copies or substantial portions of the Software.
#
# THE SOFTWARE IS PROVIDED "AS IS", WITHOUT WARRANTY OF ANY KIND, EXPRESS OR
# IMPLIED, INCLUDING BUT NOT LIMITED TO THE WARRANTIES OF MERCHANTABILITY,
# FITNESS FOR A PARTICULAR PURPOSE AND NONINFRINGEMENT. IN NO EVENT SHALL THE
# AUTHORS OR COPYRIGHT HOLDERS BE LIABLE FOR ANY CLAIM, DAMAGES OR OTHER
# LIABILITY, WHETHER IN AN ACTION OF CONTRACT, TORT OR OTHERWISE, ARISING FROM,
# OUT OF OR IN CONNECTION WITH THE SOFTWARE OR THE USE OR OTHER DEALINGS IN THE
# SOFTWARE.

import cProfile
import glob
import io
import os
import pstats
import time
import traceback
import warnings
from typing import Any, Callable, Dict, Sequence, Tuple

from .defaults import DEFAULT_OUTPUT_PATH, DEFAULT_OUTPUT_RESAMPLING, DEFAULT_OUTPUT_SIZE
from .iproc import InputProcessor, get_input_processor
from ..compute import compute_dataset
from ..select import select_vars
from ...util.config import NameAnyDict, NameDictPairList, to_resolved_name_dict_pairs
from ...util.dsio import DatasetIO, find_dataset_io, guess_dataset_format, rimraf
from ...util.timecoord import add_time_coords, from_time_in_days_since_1970
from ...util.timeslice import find_time_slice
from ...util.update import update_dataset_attrs, update_dataset_var_attrs, update_dataset_temporal_attrs


def gen_cube(input_paths: Sequence[str] = None,
             input_processor_name: str = None,
             input_processor_params: Dict = None,
             input_reader_name: str = None,
             input_reader_params: Dict[str, Any] = None,
             output_region: Tuple[float, float, float, float] = None,
             output_size: Tuple[int, int] = DEFAULT_OUTPUT_SIZE,
             output_resampling: str = DEFAULT_OUTPUT_RESAMPLING,
             output_path: str = DEFAULT_OUTPUT_PATH,
             output_writer_name: str = None,
             output_writer_params: Dict[str, Any] = None,
             output_metadata: NameAnyDict = None,
             output_variables: NameDictPairList = None,
             processed_variables: NameDictPairList = None,
             profile_mode: bool = False,
             sort_mode: bool = False,
             append_mode: bool = None,
             dry_run: bool = False,
             monitor: Callable[..., None] = None) -> bool:
    """
    Generate a data cube from one or more input files.

    :param sort_mode:
    :param input_paths: The input paths.
    :param input_processor_name: Name of a registered input processor
        (xcube.api.gen.inputprocessor.InputProcessor) to be used to transform the inputs.
    :param input_processor_params: Parameters to be passed to the input processor.
    :param input_reader_name: Name of a registered input reader (xcube.api.util.dsio.DatasetIO).
    :param input_reader_params: Parameters passed to the input reader.
    :param output_region: Output region as tuple of floats: (lon_min, lat_min, lon_max, lat_max).
    :param output_size: The spatial dimensions of the output as tuple of ints: (width, height).
    :param output_resampling: The resampling method for the output.
    :param output_path: The output directory.
    :param output_writer_name: Name of an output writer
        (xcube.api.util.dsio.DatasetIO) used to write the cube.
    :param output_writer_params: Parameters passed to the output writer.
    :param output_metadata: Extra metadata passed to output cube.
    :param output_variables: Output variables.
    :param processed_variables: Processed variables computed on-the-fly.
    :param profile_mode: Whether profiling should be enabled.
    :param append_mode: Deprecated. The function will always either insert, replace, or append new time slices.
    :param dry_run: Doesn't write any data. For testing.
    :param monitor: A progress monitor.
    :return: True for success.
    """
    # Force loading of plugins
    __import__('xcube.util.plugin')

    if append_mode is not None:
        warnings.warn('append_mode in gen_cube() is deprecated, '
                      'time slices will now always be inserted, replaced, or appended.')

    if not input_processor_name:
        raise ValueError('Missing input_processor_name')

    input_processor = get_input_processor(input_processor_name)
    if not input_processor:
        raise ValueError(f'Unknown input_processor_name {input_processor_name!r}')

    if input_processor_params:
        try:
            input_processor.configure(**input_processor_params)
        except TypeError as e:
            raise ValueError(f'Invalid input_processor_params {input_processor_params!r}') from e

    input_reader = find_dataset_io(input_reader_name or input_processor.input_reader)
    if not input_reader:
        raise ValueError(f'Unknown input_reader_name {input_reader_name!r}')

    if not output_path:
        raise ValueError('Missing output_path')

    output_writer_name = output_writer_name or guess_dataset_format(output_path)
    if not output_writer_name:
        raise ValueError(f'Failed to guess output_writer_name from path {output_path}')
    output_writer = find_dataset_io(output_writer_name, modes={'w', 'a'})
    if not output_writer:
        raise ValueError(f'Unknown output_writer_name {output_writer_name!r}')

    if monitor is None:
        # noinspection PyUnusedLocal
        def monitor(*args):
            pass

    if sort_mode is True:
        input_paths = sorted([input_file for f in input_paths for input_file in glob.glob(f, recursive=True)])
    else:
        input_paths = [input_file for f in input_paths for input_file in glob.glob(f, recursive=True)]

    if not dry_run:
        output_dir = os.path.abspath(os.path.dirname(output_path))
        os.makedirs(output_dir, exist_ok=True)

    effective_input_reader_params = dict(input_processor.input_reader_params or {})
    effective_input_reader_params.update(input_reader_params or {})

    effective_output_writer_params = output_writer_params or {}

    status = False

    ds_count = len(input_paths)
    ds_count_ok = 0
    ds_index = 0
    for input_file in input_paths:
        monitor(f'processing dataset {ds_index + 1} of {ds_count}: {input_file!r}...')
        # noinspection PyTypeChecker
        status = _process_input(input_processor,
                                input_reader,
                                effective_input_reader_params,
                                output_writer,
                                effective_output_writer_params,
                                input_file,
                                output_size,
                                output_region,
                                output_resampling,
                                output_path,
                                output_metadata,
                                output_variables,
                                processed_variables,
                                profile_mode,
                                dry_run,
                                monitor)
        ds_index += 1
        if status:
            ds_count_ok += 1

    monitor(f'{ds_count_ok} of {ds_count} datasets processed successfully, '
            f'{ds_count - ds_count_ok} were dropped due to errors')

    return status


def _process_input(input_processor: InputProcessor,
                   input_reader: DatasetIO,
                   input_reader_params: Dict[str, Any],
                   output_writer: DatasetIO,
                   output_writer_params: Dict[str, Any],
                   input_file: str,
                   output_size: Tuple[int, int],
                   output_region: Tuple[float, float, float, float],
                   output_resampling: str,
                   output_path: str,
                   output_metadata: NameAnyDict = None,
                   output_variables: NameDictPairList = None,
                   processed_variables: NameDictPairList = None,
                   profile_mode: bool = False,
                   dry_run: bool = False,
                   monitor: Callable[..., None] = None) -> bool:
    monitor('reading input slice...')
    # noinspection PyBroadException
    try:
        input_dataset = input_reader.read(input_file, **input_reader_params)
        monitor(f'Dataset read:\n{input_dataset}')
    except Exception as e:
        monitor(f'Error: cannot read input: {e}: skipping...')
        traceback.print_exc()
        return False

    time_range = input_processor.get_time_range(input_dataset)
    if time_range[0] > time_range[1]:
        monitor('Error: start time is greater than end time: skipping...')
        return False

    if output_variables:
        output_variables = to_resolved_name_dict_pairs(output_variables, input_dataset)
    else:
        output_variables = [(var_name, None) for var_name in input_dataset.data_vars]

    time_index, update_mode = find_time_slice(output_path,
                                              from_time_in_days_since_1970((time_range[0] + time_range[1]) / 2))

    steps = []

    # noinspection PyShadowingNames
    def step1(input_slice):
        return input_processor.pre_process(input_slice)

    steps.append((step1, 'pre-processing input slice'))

    # noinspection PyShadowingNames
    def step2(input_slice):
        return compute_dataset(input_slice, processed_variables=processed_variables)

    steps.append((step2, 'computing input slice variables'))

    # noinspection PyShadowingNames
    def step3(input_slice):
        extra_vars = input_processor.get_extra_vars(input_slice)
        selected_variables = set([var_name for var_name, _ in output_variables])
        selected_variables.update(extra_vars or set())
        return select_vars(input_slice, selected_variables)

    steps.append((step3, 'selecting input slice variables'))

    # noinspection PyShadowingNames
    def step4(input_slice):
        return input_processor.process(input_slice,
                                       dst_size=output_size,
                                       dst_region=output_region,
                                       dst_resampling=output_resampling,
                                       include_non_spatial_vars=False)

    steps.append((step4, 'transforming input slice'))

    if time_range is not None:
        def step5(input_slice):
            return add_time_coords(input_slice, time_range)

        steps.append((step5, 'adding time coordinates to input slice'))

    def step6(input_slice):
        return update_dataset_var_attrs(input_slice, output_variables)

    steps.append((step6, 'updating variable attributes of input slice'))

    def step7(input_slice):
        return input_processor.post_process(input_slice)

    steps.append((step7, 'post-processing input slice'))

    if update_mode == 'create':

        def step8(input_slice):
            if not dry_run:
                rimraf(output_path)
                output_writer.write(input_slice, output_path, **output_writer_params)
            return update_dataset_attrs(input_slice, global_attrs=output_metadata, update_existing=True)

        steps.append((step8, f'creating input slice in {output_path}'))

    elif update_mode == 'append':
        def step8(input_slice):
            if not dry_run:
                output_writer.append(input_slice, output_path, **output_writer_params)
            return update_dataset_temporal_attrs(input_slice, update_existing=True)

        steps.append((step8, f'appending input slice to {output_path}'))

    elif update_mode == 'insert':
        def step8(input_slice):
            if not dry_run:
                output_writer.insert(input_slice, time_index, output_path)
            return update_dataset_temporal_attrs(input_slice, update_existing=True)

        steps.append((step8, f'inserting input slice before index {time_index} in {output_path}'))

    elif update_mode == 'replace':
        def step8(input_slice):
            if not dry_run:
                output_writer.replace(input_slice, time_index, output_path)
            return update_dataset_temporal_attrs(input_slice, update_existing=True)

        steps.append((step8, f'replacing input slice at index {time_index} in {output_path}'))

    if profile_mode:
        pr = cProfile.Profile()
        pr.enable()

    try:
        num_steps = len(steps)
        dataset = input_dataset
        total_t1 = time.perf_counter()
        for step_index in range(num_steps):
            transform, label = steps[step_index]
            step_t1 = time.perf_counter()
            monitor(f'step {step_index + 1} of {num_steps}: {label}...')
            dataset = transform(dataset)
            step_t2 = time.perf_counter()
            monitor(f'  {label} completed in {step_t2 - step_t1} seconds')
        total_t2 = time.perf_counter()
        monitor(f'{num_steps} steps took {total_t2 - total_t1} seconds to complete')
    except RuntimeError as e:
<<<<<<< HEAD
        monitor(f'Error: during reprojection to WGS84: {e}: skipping it...')
=======
        monitor(f'ERROR: something went wrong during processing, skipping input slice: {e}')
>>>>>>> d05854ef
        traceback.print_exc()
        return False
    finally:
        input_dataset.close()

    if profile_mode:
        # noinspection PyUnboundLocalVariable
        pr.disable()
        s = io.StringIO()
        ps = pstats.Stats(pr, stream=s).sort_stats('cumtime')
        ps.print_stats()
        print(s.getvalue())

    return True<|MERGE_RESOLUTION|>--- conflicted
+++ resolved
@@ -312,11 +312,7 @@
         total_t2 = time.perf_counter()
         monitor(f'{num_steps} steps took {total_t2 - total_t1} seconds to complete')
     except RuntimeError as e:
-<<<<<<< HEAD
-        monitor(f'Error: during reprojection to WGS84: {e}: skipping it...')
-=======
-        monitor(f'ERROR: something went wrong during processing, skipping input slice: {e}')
->>>>>>> d05854ef
+        monitor(f'Error: something went wrong during processing, skipping input slice: {e}')
         traceback.print_exc()
         return False
     finally:

from typing import Dict, Union, Tuple, Any, Optional, Mapping, Sequence, Hashable

import numpy as np
import pandas as pd
import xarray as xr

from xcube.core.verify import assert_cube

DEFAULT_INDEX_NAME_PATTERN = '{name}_index'
DEFAULT_REF_NAME_PATTERN = '{name}_ref'
INDEX_DIM_NAME = "idx"

POINT_INTERP_METHOD_NEAREST = "nearest"
POINT_INTERP_METHOD_LINEAR = "linear"
DEFAULT_INTERP_POINT_METHOD = POINT_INTERP_METHOD_NEAREST


def get_cube_values_for_points(cube: xr.Dataset,
                               points: Union[xr.Dataset, pd.DataFrame, Mapping[str, Any]],
                               var_names: Sequence[str] = None,
                               include_coords: bool = False,
                               include_bounds: bool = False,
                               include_indexes: bool = False,
                               index_name_pattern: str = DEFAULT_INDEX_NAME_PATTERN,
                               include_refs: bool = False,
                               ref_name_pattern: str = DEFAULT_REF_NAME_PATTERN,
                               method: str = DEFAULT_INTERP_POINT_METHOD,
                               cube_asserted: bool = False) -> xr.Dataset:
    """
    Extract values from *cube* variables at given coordinates in *points*.

    :param cube: The cube dataset.
    :param points: Dictionary that maps dimension name to coordinate arrays.
    :param var_names: An optional list of names of data variables in *cube* whose values shall be extracted.
    :param include_coords: Whether to include the cube coordinates for each point in return value.
    :param include_bounds: Whether to include the cube coordinate boundaries (if any) for each point in return value.
    :param include_indexes: Whether to include computed indexes into the cube for each point in return value.
    :param index_name_pattern: A naming pattern for the computed index columns.
           Must include "{name}" which will be replaced by the index' dimension name.
    :param include_refs: Whether to include point (reference) values in return value.
    :param ref_name_pattern: A naming pattern for the computed point data columns.
           Must include "{name}" which will be replaced by the point's attribute name.
    :param method: "nearest" or "linear".
    :param cube_asserted: If False, *cube* will be verified, otherwise it is expected to be a valid cube.
    :return: A new data frame whose columns are values from *cube* variables at given *points*.
    """
    if not cube_asserted:
        assert_cube(cube)

    point_indexes = get_cube_point_indexes(cube,
                                           points,
                                           index_name_pattern=index_name_pattern,
                                           index_dtype=np.int64 if method == POINT_INTERP_METHOD_NEAREST else np.float64,
                                           cube_asserted=True)

    cube_values = get_cube_values_for_indexes(cube,
                                              point_indexes,
                                              include_coords,
                                              include_bounds,
                                              data_var_names=var_names,
                                              index_name_pattern=index_name_pattern,
                                              method=method,
                                              cube_asserted=True)

    if include_indexes:
        cube_values.update(point_indexes)

    if include_refs:
        point_refs = xr.Dataset({ref_name_pattern.format(name=name): xr.DataArray(points[name], dims=[INDEX_DIM_NAME])
                                 for name in points.keys()})
        cube_values.update(point_refs)

    return cube_values


def get_cube_values_for_indexes(cube: xr.Dataset,
                                indexes: Union[xr.Dataset, pd.DataFrame, Mapping[str, Any]],
                                include_coords: bool = False,
                                include_bounds: bool = False,
                                data_var_names: Sequence[str] = None,
                                index_name_pattern: str = DEFAULT_INDEX_NAME_PATTERN,
                                method: str = DEFAULT_INTERP_POINT_METHOD,
                                cube_asserted: bool = False) -> xr.Dataset:
    """
    Get values from the *cube* at given *indexes*.

    :param cube: A cube dataset.
    :param indexes: A mapping from column names to index and fraction arrays for all cube dimensions.
    :param include_coords: Whether to include the cube coordinates for each point in return value.
    :param include_bounds: Whether to include the cube coordinate boundaries (if any) for each point in return value.
    :param data_var_names: An optional list of names of data variables in *cube* whose values shall be extracted.
    :param index_name_pattern: A naming pattern for the computed indexes columns.
           Must include "{name}" which will be replaced by the dimension name.
    :param method: "nearest" or "linear".
    :param cube_asserted: If False, *cube* will be verified, otherwise it is expected to be a valid cube.
    :return: A new data frame whose columns are values from *cube* variables at given *indexes*.
    """
    if not cube_asserted:
        assert_cube(cube)

    if method not in {POINT_INTERP_METHOD_NEAREST, POINT_INTERP_METHOD_LINEAR}:
        raise ValueError(f"invalid method {method!r}")
    if method != POINT_INTERP_METHOD_NEAREST:
        raise NotImplementedError(f"method {method!r} not yet implemented")

    all_data_var_names = tuple(cube.data_vars.keys())
    if len(all_data_var_names) == 0:
        raise ValueError("cube is empty")

    if data_var_names is not None:
        if len(data_var_names) == 0:
            return xr.Dataset(coords=indexes.coords if hasattr(indexes, "coords") else None)
        for var_name in data_var_names:
            if var_name not in cube.data_vars:
                raise ValueError(f"variable {var_name!r} not found in cube")
    else:
        data_var_names = all_data_var_names

    dim_names = cube[data_var_names[0]].dims
    num_dims = len(dim_names)
    index_names = [index_name_pattern.format(name=dim_name) for dim_name in dim_names]
    num_points = _validate_points(indexes, index_names, param_name="indexes")
    indexes = _normalize_points(indexes)

    cube = xr.Dataset({var_name: cube[var_name] for var_name in data_var_names}, coords=cube.coords)

    new_bounds_vars = {}
    bounds_var_names = _get_coord_bounds_var_names(cube)
    drop_coords = None
    if bounds_var_names:
        if include_bounds:
            # Flatten any coordinate bounds variables
            for var_name, bnds_var_name in bounds_var_names.items():
                bnds_var = cube[bnds_var_name]
                new_bounds_vars[f"{var_name}_lower"] = bnds_var[:, 0]
                new_bounds_vars[f"{var_name}_upper"] = bnds_var[:, 1]
            cube = cube.assign_coords(**new_bounds_vars)
        cube = cube.drop_vars(bounds_var_names.values())
        if not include_coords:
            drop_coords = set(cube.coords).difference(new_bounds_vars.keys())
    else:
        if not include_coords:
            drop_coords = set(cube.coords)

    # Generate a validation condition so we can filter out invalid rows (where any index == -1)
    is_valid_point = None
    for index_name in index_names:
        col = indexes[index_name]
        condition = col >= 0 if np.issubdtype(col.dtype, np.integer) else np.isnan(col)
        if is_valid_point is None:
            is_valid_point = condition
        else:
            is_valid_point = np.logical_and(is_valid_point, condition)

    num_valid_points = np.count_nonzero(is_valid_point)
    if num_valid_points == num_points:
        # All indexes valid
        cube_selector = {dim_names[i]: indexes[index_names[i]] for i in range(num_dims)}
        cube_values = cube.isel(cube_selector)
    elif num_valid_points == 0:
        # All indexes are invalid
        new_bounds_vars = {}
        for var_name in cube.variables:
            new_bounds_vars[var_name] = _empty_points_var(cube[var_name], num_points)
        cube_values = xr.Dataset(new_bounds_vars)
    else:
        # Some invalid indexes
        idx = np.arange(num_points)
        good_idx = idx[is_valid_point.values]
        idx_dim_name = indexes[index_names[0]].dims[0]
        good_indexes = indexes.isel({idx_dim_name: good_idx})

        cube_selector = {dim_names[i]: good_indexes[index_names[i]] for i in range(num_dims)}
        cube_values = cube.isel(cube_selector)

        new_bounds_vars = {}
        for var_name in cube.variables:
            var = cube_values[var_name]
            new_var = _empty_points_var(var, num_points)
            new_var[good_idx] = var
            new_bounds_vars[var_name] = new_var

        cube_values = xr.Dataset(new_bounds_vars)

    if drop_coords:
        cube_values = cube_values.drop_vars(drop_coords)

    return cube_values


def get_cube_point_indexes(cube: xr.Dataset,
                           points: Union[xr.Dataset, pd.DataFrame, Mapping[str, Any]],
                           dim_name_mapping: Mapping[str, str] = None,
                           index_name_pattern: str = DEFAULT_INDEX_NAME_PATTERN,
                           index_dtype=np.float64,
                           cube_asserted: bool = False) -> xr.Dataset:
    """
    Get indexes of given point coordinates *points* into the given *dataset*.

    :param cube: The cube dataset.
    :param points: A mapping from column names to column data arrays, which must all have the same length.
    :param dim_name_mapping: A mapping from dimension names in *cube* to column names in *points*.
    :param index_name_pattern: A naming pattern for the computed indexes columns.
           Must include "{name}" which will be replaced by the dimension name.
    :param index_dtype: Numpy data type for the indexes. If it is a floating point type (default),
           then *indexes* will contain fractions, which may be used for interpolation.
           For out-of-range coordinates in *points*, indexes will be -1 if *index_dtype* is an integer type, and NaN,
           if *index_dtype* is a floating point types.
    :param cube_asserted: If False, *cube* will be verified, otherwise it is expected to be a valid cube.
    :return: A dataset containing the index columns.
    """
    if not cube_asserted:
        assert_cube(cube)

    dim_name_mapping = dim_name_mapping if dim_name_mapping is not None else {}
    dim_names = _get_cube_data_var_dims(cube)
    col_names = [dim_name_mapping.get(dim_name, dim_name) for dim_name in dim_names]

    _validate_points(points, col_names, param_name="points")

    indexes = []
    for dim_name, col_name in zip(dim_names, col_names):
        col = points[col_name]
        coord_indexes = get_dataset_indexes(cube, str(dim_name), col, index_dtype=index_dtype)
        indexes.append((index_name_pattern.format(name=dim_name),
                        xr.DataArray(coord_indexes, dims=[INDEX_DIM_NAME])))

    return xr.Dataset(dict(indexes))


def get_dataset_indexes(dataset: xr.Dataset,
                        coord_var_name: str,
                        coord_values: Union[xr.DataArray, np.ndarray],
                        index_dtype=np.float64) -> Union[xr.DataArray, np.ndarray]:
    """
    Compute the indexes and their fractions into a coordinate variable *coord_var_name* of a *dataset*
    for the given coordinate values *coord_values*.

    The coordinate variable's labels must be monotonic increasing or decreasing,
    otherwise the result will be nonsense.

    For any value in *coord_values* that is out of the bounds of the coordinate variable's values,
    the index depends on the value of *index_dtype*. If *index_dtype* is an integer type, invalid indexes are
    encoded as -1 while for floating point types, NaN will be used.

    Returns a tuple of indexes as int64 array and fractions as float64 array.

    :param dataset: A cube dataset.
    :param coord_var_name: Name of a coordinate variable.
    :param coord_values: Array-like coordinate values.
    :param index_dtype: Numpy data type for the indexes. If it is floating point type (default),
           then *indexes* contain fractions, which may be used for interpolation. If *dtype* is an integer
           type out-of-range coordinates are indicated by index -1, and NaN if it is is a floating point type.
    :return: The indexes and their fractions as a tuple of numpy int64 and float64 arrays.
    """
    coord_var = dataset[coord_var_name]
    n1 = coord_var.size
    n2 = n1 + 1

    coord_bounds_var = _get_bounds_var(dataset, coord_var_name)
    if coord_bounds_var is not None:
        coord_bounds = coord_bounds_var.values
        if np.issubdtype(coord_bounds.dtype, np.datetime64):
            coord_bounds = coord_bounds.astype(np.uint64)
        is_inverse = (coord_bounds[0, 1] - coord_bounds[0, 0]) < 0
        if is_inverse:
            coord_bounds = coord_bounds[::-1, ::-1]
        coords = np.zeros(n2, dtype=coord_bounds.dtype)
        coords[0:-1] = coord_bounds[:, 0]
        coords[-1] = coord_bounds[-1, 1]
    elif coord_var.size > 1:
        center_coords = coord_var.values
        if np.issubdtype(center_coords.dtype, np.datetime64):
            center_coords = center_coords.astype(np.uint64)
        is_inverse = (center_coords[-1] - center_coords[0]) < 0
        if is_inverse:
            center_coords = center_coords[::-1]
        deltas = np.zeros(n2, dtype=center_coords.dtype)
        deltas[0:-2] = np.diff(center_coords)
        deltas[-2] = deltas[-3]
        deltas[-1] = deltas[-3]
        coords = np.zeros(n2, dtype=center_coords.dtype)
        coords[0:-1] = center_coords
        coords[-1] = coords[-2] + deltas[-1]
        if np.issubdtype(deltas.dtype, np.integer):
            coords -= deltas // 2
        else:
            coords -= 0.5 * deltas
    else:
        raise ValueError(f"cannot determine cell boundaries for"
                         f" coordinate variable {coord_var_name!r} of size {coord_var.size}")

    if np.issubdtype(coord_values.dtype, np.datetime64):
        try:
            coord_values = coord_values.astype(np.uint64)
        except TypeError:
            # Fixes https://github.com/dcs4cop/xcube/issues/95
            coord_values = coord_values.values.astype(np.uint64)

    indexes = np.linspace(0.0, n1, n2, dtype=np.float64)
    interp_indexes = np.interp(coord_values, coords, indexes, left=-1, right=-1)
    if is_inverse:
        i = interp_indexes >= 0
        interp_indexes[i] = n1 - interp_indexes[i]
    interp_indexes[interp_indexes >= n1] = n1 - 1e-9
    if np.issubdtype(index_dtype, np.integer):
        interp_indexes = interp_indexes.astype(index_dtype)
    else:
        interp_indexes[interp_indexes < 0] = np.nan

    return interp_indexes


def _empty_points_var(var: xr.DataArray, num_points):
    fill_value = 0 if np.issubdtype(var.dtype, np.integer) else np.nan
    return xr.DataArray(np.full(num_points, fill_value, dtype=var.dtype),
                        dims=[INDEX_DIM_NAME], attrs=var.attrs)


def _normalize_points(points: Union[xr.Dataset, pd.DataFrame, Mapping[str, Any]]) -> xr.Dataset:
    if isinstance(points, pd.DataFrame):
        points = xr.Dataset.from_dataframe(points)
    elif not isinstance(points, xr.DataArray):
        points = xr.Dataset(points)
    return points


def _validate_points(points: Union[xr.Dataset, pd.DataFrame, Mapping[str, Any]],
                     col_names: Sequence[str],
                     param_name="points") -> Optional[int]:
    num_points = None
    for col_name in col_names:
        if col_name not in points:
            raise ValueError(f"column {col_name!r} not found in {param_name}")
        col = points[col_name]
        if len(col.shape) != 1:
            raise ValueError(
                f"column {col_name!r} in {param_name} must be one-dimensional, but has shape {col.shape!r}")
        if num_points is None:
            num_points = len(col)
        elif num_points != len(col):
            raise ValueError(f"column sizes in {param_name} must be all the same,"
                             f" but found {len(points[col_names[0]])} for column {col_names[0]!r}"
                             f" and {num_points} for column {col_name!r}")
    return num_points


<<<<<<< HEAD
def _get_coord_bounds_var_names(dataset: xr.Dataset) -> Dict[Hashable, str]:
=======
def _get_coord_bounds_var_names(dataset: xr.Dataset) -> Dict[Hashable, Any]:
>>>>>>> 7a674b42
    bnds_var_names = {}
    for var_name in dataset.coords:
        var = dataset[var_name]
        bnds_var_name = var.attrs.get("bounds", f"{var_name}_bnds")
        if bnds_var_name not in bnds_var_names and bnds_var_name in dataset:
            bnds_var = dataset[bnds_var_name]
            if bnds_var.shape == (var.shape[0], 2):
                bnds_var_names[var_name] = bnds_var_name
    return bnds_var_names


def _get_cube_data_var_dims(cube: xr.Dataset) -> Tuple[Hashable, ...]:
    for var in cube.data_vars.values():
        return var.dims
    raise ValueError("cube dataset is empty")


def _get_bounds_var(dataset: xr.Dataset, var_name: str) -> Optional[xr.DataArray]:
    var = dataset[var_name]
    if len(var.shape) == 1:
        bounds_var_name = var.attrs.get("bounds", f"{var_name}_bnds")
        if bounds_var_name in dataset:
            bounds_var = dataset[bounds_var_name]
            if bounds_var.dtype == var.dtype and bounds_var.shape == (var.size, 2):
                return bounds_var
    return None<|MERGE_RESOLUTION|>--- conflicted
+++ resolved
@@ -345,11 +345,7 @@
     return num_points
 
 
-<<<<<<< HEAD
-def _get_coord_bounds_var_names(dataset: xr.Dataset) -> Dict[Hashable, str]:
-=======
 def _get_coord_bounds_var_names(dataset: xr.Dataset) -> Dict[Hashable, Any]:
->>>>>>> 7a674b42
     bnds_var_names = {}
     for var_name in dataset.coords:
         var = dataset[var_name]
